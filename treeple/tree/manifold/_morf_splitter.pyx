# cython: cdivision=True
# distutils: language=c++
# cython: language_level=3
# cython: boundscheck=False
# cython: wraparound=False
# cython: initializedcheck=False

cimport numpy as cnp

import numpy as np

from cython.operator cimport dereference as deref
from libcpp.vector cimport vector

from ..._lib.sklearn.tree._criterion cimport Criterion
from ..._lib.sklearn.tree._utils cimport rand_int
from ..._lib.sklearn.tree._tree cimport ParentInfo
from .._utils cimport init_2dmemoryview, ravel_multi_index_cython, unravel_index_cython, fisher_yates_shuffle, compute_vectorized_indices_from_cartesian
from .._sklearn_splitter cimport sort

cdef float64_t INFINITY = np.inf

# Mitigate precision differences between 32 bit and 64 bit
cdef float32_t FEATURE_THRESHOLD = 1e-7

cdef inline void _init_split(ObliqueSplitRecord* self, intp_t start_pos) noexcept nogil:
    self.impurity_left = INFINITY
    self.impurity_right = INFINITY
    self.pos = start_pos
    self.feature = 0
    self.threshold = 0.
    self.improvement = -INFINITY
    self.missing_go_to_left = False
    self.n_missing = 0


cdef class PatchSplitter(BestObliqueSplitter):
    """Patch splitter.

    A convolutional 2D patch splitter.
    """
    def __getstate__(self):
        return {}

    def __setstate__(self, d):
        pass

    cdef int init(
        self,
        object X,
        const float64_t[:, ::1] y,
        const float64_t[:] sample_weight,
        const uint8_t[::1] missing_values_in_feature_mask,
    ) except -1:
        # store a view to the (n_samples, n_features) dataset
        BestObliqueSplitter.init(self, X, y, sample_weight, missing_values_in_feature_mask)

        # store a reshaped view of (n_samples, height, width) dataset
        self.X_reshaped = init_2dmemoryview(X, self.data_dims)
        return 0

    cdef void sample_proj_mat(
        self,
        vector[vector[float32_t]]& proj_mat_weights,
        vector[vector[intp_t]]& proj_mat_indices
    ) noexcept nogil:
        """ Sample the projection vector.

        This is a placeholder method.

        """
        pass

    cdef intp_t sample_top_left_seed(self) noexcept nogil:
        pass


cdef class BestPatchSplitter(PatchSplitter):
    def __cinit__(
        self,
        Criterion criterion,
        intp_t max_features,
        intp_t min_samples_leaf,
        float64_t min_weight_leaf,
        object random_state,
        const int8_t[:] monotonic_cst,
        float64_t feature_combinations,
        const intp_t[:] min_patch_dims,
        const intp_t[:] max_patch_dims,
        const uint8_t[:] dim_contiguous,
        const intp_t[:] data_dims,
        bytes boundary,
        const float32_t[:, :] feature_weight,
        *argv
    ):
        self.criterion = criterion

        self.n_samples = 0
        self.n_features = 0

        # Max features = output dimensionality of projection vectors
        self.max_features = max_features
        self.min_samples_leaf = min_samples_leaf
        self.min_weight_leaf = min_weight_leaf
        self.random_state = random_state
        self.monotonic_cst = monotonic_cst

        # Sparse max_features x n_features projection matrix
        self.proj_mat_weights = vector[vector[float32_t]](self.max_features)
        self.proj_mat_indices = vector[vector[intp_t]](self.max_features)

        # initialize state to allow generalization to higher-dimensional tensors
        self.ndim = data_dims.shape[0]
        self.data_dims = data_dims

        # create a buffer for storing the patch dimensions sampled per projection matrix
        self.patch_sampled_size = np.zeros(data_dims.shape[0], dtype=np.intp)
        self.unraveled_patch_point = np.zeros(data_dims.shape[0], dtype=np.intp)

        # store the min and max patch dimension constraints
        self.min_patch_dims = min_patch_dims
        self.max_patch_dims = max_patch_dims
        self.dim_contiguous = dim_contiguous

        # create a memoryview to store the n-dimensional indices
        self.patch_nd_indices = <memoryview> np.zeros(self.max_patch_dims[:], dtype=np.intp)

        # store random indices for discontiguous sampling if necessary
        # these are initialized here to allow fisher-yates shuffling without having
        # to re-allocate memory
        self.random_indices = vector[vector[intp_t]](self.ndim)
        for idx in range(self.ndim):
            if not self.dim_contiguous[idx]:
                self.random_indices[idx].reserve(self.max_patch_dims[idx])
                for jdx in range(self.max_patch_dims[idx]):
                    self.random_indices[idx].push_back(jdx)

        # initialize a buffer to allow for Fisher-Yates
        self._index_patch_buffer = np.zeros(np.max(self.max_patch_dims), dtype=np.intp)
        self._index_data_buffer = np.zeros(np.max(self.data_dims), dtype=np.intp)

        # whether or not to perform some discontinuous sampling
        if not all(self.dim_contiguous):
            self._discontiguous = True
        else:
            self._discontiguous = False

        self.boundary = boundary
        self.feature_weight = feature_weight

    def __reduce__(self):
        """Enable pickling the splitter."""
        return (
            type(self),
            (
                self.criterion,
                self.max_features,
                self.min_samples_leaf,
                self.min_weight_leaf,
                self.random_state,
                self.monotonic_cst.base if self.monotonic_cst is not None else None,
                self.feature_combinations,
                self.min_patch_dims.base if self.min_patch_dims is not None else None,
                self.max_patch_dims.base if self.max_patch_dims is not None else None,
                self.dim_contiguous.base if self.dim_contiguous is not None else None,
                self.data_dims.base if self.data_dims is not None else None,
                self.boundary,
                self.feature_weight.base if self.feature_weight is not None else None,
            ), self.__getstate__())

    cdef int node_split(
        self,
        ParentInfo* parent_record,
        SplitRecord* split,
    ) except -1 nogil:
        """Find the best_split split on node samples[start:end]

        Returns -1 in case of failure to allocate memory (and raise MemoryError)
        or 0 otherwise.
        """
        # typecast the pointer to an ObliqueSplitRecord
        cdef ObliqueSplitRecord* oblique_split = <ObliqueSplitRecord*>(split)

        # Draw random splits and pick the best_split
        cdef intp_t[::1] samples = self.samples
        cdef intp_t start = self.start
        cdef intp_t end = self.end

        # pointer array to store feature values to split on
        cdef float32_t[::1] feature_values = self.feature_values
        cdef intp_t max_features = self.max_features
        cdef intp_t min_samples_leaf = self.min_samples_leaf

        # keep track of split record for current_split node and the best_split split
        # found among the sampled projection vectors
        cdef ObliqueSplitRecord best_split, current_split
        cdef float64_t current_proxy_improvement = -INFINITY
        cdef float64_t best_proxy_improvement = -INFINITY

        cdef float64_t impurity = parent_record.impurity

        cdef intp_t feat_i, p       # index over computed features and start/end
        cdef intp_t partition_end
        cdef float32_t temp_d         # to compute a projection feature value

        # instantiate the split records
        _init_split(&best_split, end)

        # For every vector in the projection matrix
        for feat_i in range(max_features):
            # Projection vector has no nonzeros
            if self.proj_mat_weights[feat_i].empty():
                continue

            # XXX: 'feature' is not actually used in oblique split records
            # Just indicates which split was sampled
            current_split.feature = feat_i
            
            # sample the projection vector
            self.sample_proj_vec(self.proj_mat_weights[feat_i], self.proj_mat_indices[feat_i])
            current_split.proj_vec_weights = &self.proj_mat_weights[feat_i]
            current_split.proj_vec_indices = &self.proj_mat_indices[feat_i]

            # Compute linear combination of features and then
            # sort samples according to the feature values.
            self.compute_features_over_samples(
                start,
                end,
                samples,
                feature_values,
                &self.proj_mat_weights[feat_i],
                &self.proj_mat_indices[feat_i]
            )

            # Sort the samples
            sort(&feature_values[start], &samples[start], end - start)

            # Evaluate all splits
            self.criterion.reset()
            p = start
            while p < end:
                while (p + 1 < end and feature_values[p + 1] <= feature_values[p] + FEATURE_THRESHOLD):
                    p += 1

                p += 1

                if p < end:
                    current_split.pos = p

                    # Reject if min_samples_leaf is not guaranteed
                    if (((current_split.pos - start) < min_samples_leaf) or
                            ((end - current_split.pos) < min_samples_leaf)):
                        continue

                    self.criterion.update(current_split.pos)
                    # Reject if min_weight_leaf is not satisfied
                    if self.check_postsplit_conditions() == 1:
                        continue

                    current_proxy_improvement = \
                        self.criterion.proxy_impurity_improvement()

                    if current_proxy_improvement > best_proxy_improvement:
                        best_proxy_improvement = current_proxy_improvement
                        # sum of halves is used to avoid infinite value
                        current_split.threshold = feature_values[p - 1] / 2.0 + feature_values[p] / 2.0

                        if (
                            (current_split.threshold == feature_values[p]) or
                            (current_split.threshold == INFINITY) or
                            (current_split.threshold == -INFINITY)
                        ):
                            current_split.threshold = feature_values[p - 1]

                        best_split = current_split  # copy

        # Reorganize into samples[start:best_split.pos] + samples[best_split.pos:end]
        if best_split.pos < end:
            partition_end = end
            p = start

            while p < partition_end:
                # Account for projection vector
                temp_d = 0.0
                for j in range(best_split.proj_vec_indices.size()):
                    temp_d += self.X[samples[p], deref(best_split.proj_vec_indices)[j]] *\
                                deref(best_split.proj_vec_weights)[j]

                if temp_d <= best_split.threshold:
                    p += 1

                else:
                    partition_end -= 1
                    samples[p], samples[partition_end] = \
                        samples[partition_end], samples[p]

            self.criterion.reset()
            self.criterion.update(best_split.pos)
            self.criterion.children_impurity(&best_split.impurity_left,
                                             &best_split.impurity_right)
            best_split.improvement = self.criterion.impurity_improvement(
                impurity, best_split.impurity_left, best_split.impurity_right)

        # Return values
        deref(oblique_split).proj_vec_indices = best_split.proj_vec_indices
        deref(oblique_split).proj_vec_weights = best_split.proj_vec_weights
        deref(oblique_split).feature = best_split.feature
        deref(oblique_split).pos = best_split.pos
        deref(oblique_split).threshold = best_split.threshold
        deref(oblique_split).improvement = best_split.improvement
        deref(oblique_split).impurity_left = best_split.impurity_left
        deref(oblique_split).impurity_right = best_split.impurity_right

        # XXX: Fix when we can track constants
        parent_record.n_constant_features = 0
        return 0
    
    cdef inline intp_t sample_top_left_seed(
        self
    ) noexcept nogil:
        """Sample the top-left seed, and patch size for the n-dim patch.

        Returns
        -------
        top_left_seed : intp_t
            The top-left seed vectorized (i.e. raveled) for the n-dim patch.
        """
        # now get the top-left seed that is used to then determine the top-left
        # position in patch
        # compute top-left seed for the multi-dimensional patch
        cdef intp_t top_left_patch_seed

        cdef uint32_t* random_state = &self.rand_r_state

        # define parameters for the random patch
        cdef intp_t patch_dim
        cdef intp_t delta_patch_dim
        cdef intp_t dim
        cdef intp_t idx
        
        # create a vector to store the unraveled patch top left seed point
        cdef vector[intp_t] unraveled_patch_point = vector[intp_t](self.ndim)

        for idx in range(self.ndim):
            # compute random patch width and height
            # Note: By constraining max patch height/width to be at least the min
            # patch height/width this ensures that the minimum value of
            # patch_height and patch_width is 1
            patch_dim = rand_int(
                self.min_patch_dims[idx],
                self.max_patch_dims[idx] + 1,
                random_state
            )

            # sample the top-left index and patch size for this dimension based on boundary effects
            if self.boundary is None:
                # compute the difference between the image dimensions and the current
                # random patch dimensions for sampling
                delta_patch_dim = (self.data_dims[idx] - patch_dim) + 1
                top_left_patch_seed = rand_int(0, delta_patch_dim, random_state)

                # write to buffer
                self.patch_sampled_size[idx] = patch_dim
<<<<<<< HEAD
=======
                patch_size *= patch_dim
>>>>>>> 7e9dc226
            elif self.boundary == "wrap":
                # add circular boundary conditions
                delta_patch_dim = self.data_dims[idx] + 2 * (patch_dim - 1)

                # sample the top left index for this dimension
                top_left_patch_seed = rand_int(0, delta_patch_dim, random_state)

                # resample the patch dimension due to padding
                dim = top_left_patch_seed % delta_patch_dim

                # resample the patch dimension due to padding
                patch_dim = min(patch_dim, min(dim+1, self.data_dims[idx] + patch_dim - dim - 1))
                self.patch_sampled_size[idx] = patch_dim
<<<<<<< HEAD
=======
                patch_size *= patch_dim
>>>>>>> 7e9dc226

                # TODO: make this work
                # Convert the top-left-seed value to it's appropriate index in the full image.
                top_left_patch_seed = max(0, dim - patch_dim + 1)

            # unraveled_patch_point[idx] = top_left_patch_seed
            self.unraveled_patch_point[idx] = top_left_patch_seed
        
        # top_left_patch_seed = ravel_multi_index_cython(
        #     unraveled_patch_point,
        #     self.data_dims
        # )
        top_left_patch_seed = ravel_multi_index_cython(
            self.unraveled_patch_point,
            self.data_dims
        )
        return top_left_patch_seed


    cdef inline intp_t sample_top_left_seed_v2(
        self
    ) noexcept nogil:
        """Sample the top-left seed, and patch size for the n-dim patch.

        Returns
        -------
        top_left_seed : intp_t
            The top-left seed vectorized (i.e. raveled) for the n-dim patch.
        """
        # the top-left position in the patch for each dimension
        cdef intp_t top_left_patch_seed

        cdef uint32_t* random_state = &self.rand_r_state

        # define parameters for the random patch
        cdef intp_t patch_dim
        cdef intp_t delta_patch_dim
        cdef intp_t dim
        
        # pre-allocated buffer to store the unraveled patch top left seed point
        cdef intp_t[:] unraveled_patch_point = self.unraveled_patch_point

        for dim in range(self.ndim):
            # compute random patch width and height
            # Note: By constraining max patch height/width to be at least the min
            # patch height/width this ensures that the minimum value of
            # patch_height and patch_width is 1
            patch_dim = rand_int(
                self.min_patch_dims[dim],
                self.max_patch_dims[dim] + 1,
                random_state
            )

            if not self.dim_contiguous[dim]:
                # fisher-yates shuffle the discontiguous dimension, so we can randomly sample
                # without replacement, the indices of the patch in that dimension
                fisher_yates_shuffle(self.random_indices[dim], self.random_indices[dim].size(), random_state)

            # sample the top-left index and patch size for this dimension based on boundary effects
            if self.boundary is None:
                # compute the difference between the image dimensions and the current
                # random patch dimensions for sampling
                delta_patch_dim = (self.data_dims[dim] - patch_dim) + 1
                top_left_patch_seed = rand_int(0, delta_patch_dim, random_state)

                # write to buffer
                self.patch_sampled_size[dim] = patch_dim
            elif self.boundary == "wrap":
                pass


            # now add the relevant indices for each element of the patch
            for jdx in range(patch_dim):
                if self.dim_contiguous[dim]:
                    self.patch_nd_indices[dim][jdx] = top_left_patch_seed + jdx
                else:
                    # if discontiguous, we will perform random sampling
                    self.patch_nd_indices[dim][jdx] = self.random_indices[dim][jdx]

            unraveled_patch_point[dim] = top_left_patch_seed
        
        # get the vectorized index of the top-left seed
        top_left_patch_seed = ravel_multi_index_cython(
            unraveled_patch_point,
            self.data_dims
        )
        return top_left_patch_seed

    cdef void sample_proj_mat(
        self,
        vector[vector[float32_t]]& proj_mat_weights,
        vector[vector[intp_t]]& proj_mat_indices
    ) noexcept nogil:
        """Sample projection matrix using a contiguous patch.

        Randomly sample patches with weight of 1.
        """
        cdef intp_t max_features = self.max_features
        cdef intp_t proj_i

        # define parameters for vectorized points in the original data shape
        # and top-left seed
        cdef intp_t top_left_patch_seed

<<<<<<< HEAD
=======
        # size of the sampled patch, which is just the size of the n-dim patch
        # (\prod_i self.patch_sampled_size[i])
        cdef intp_t patch_size

>>>>>>> 7e9dc226
        for proj_i in range(0, max_features):
            # now get the top-left seed that is used to then determine the top-left
            # position in patch
            # compute top-left seed for the multi-dimensional patch
            top_left_patch_seed = self.sample_top_left_seed()

            # sample a projection vector given the top-left seed point in n-dimensional space
            self.sample_proj_vec(
                proj_mat_weights,
                proj_mat_indices,
                proj_i,
                top_left_patch_seed,
                self.patch_sampled_size
            )

    cdef void sample_proj_vec(
        self,
        vector[vector[float32_t]]& proj_mat_weights,
        vector[vector[intp_t]]& proj_mat_indices,
        intp_t proj_i,
        intp_t top_left_patch_seed,
        const intp_t[:] patch_dims,
    ) noexcept nogil:
        cdef uint32_t* random_state = &self.rand_r_state
        # iterates over the size of the patch
        cdef intp_t patch_idx

        cdef intp_t i

        # size of the sampled patch, which is just the size of the n-dim patch
        # (\prod_i self.patch_sampled_size[i])
        cdef intp_t patch_size = 1
        for i in range(0, self.ndim):
            patch_size *= patch_dims[i]

        # stores how many patches we have iterated so far
        cdef intp_t vectorized_patch_offset
        cdef intp_t vectorized_point_offset
        cdef intp_t vectorized_point

        cdef intp_t dim_idx

        # weights are default to 1
        cdef float32_t weight = 1.

        # XXX: still unsure if it works yet
        # XXX: THIS ONLY WORKS FOR THE FIRST DIMENSION THAT IS DISCONTIGUOUS.
        cdef intp_t other_dims_offset
        cdef intp_t row_index

        cdef intp_t num_rows = self.data_dims[0]
        if self._discontiguous:
            # fill with values 0, 1, ..., dimension - 1
            for i in range(0, self.data_dims[0]):
                self._index_data_buffer[i] = i
            # then shuffle indices using Fisher-Yates
            for i in range(num_rows):
                j = rand_int(0, num_rows - i, random_state)
                self._index_data_buffer[i], self._index_data_buffer[j] = \
                    self._index_data_buffer[j], self._index_data_buffer[i]
            # now select the first `patch_dims[0]` indices
            for i in range(num_rows):
                self._index_patch_buffer[i] = self._index_data_buffer[i]

        for patch_idx in range(patch_size):
            # keep track of which dimensions of the patch we have iterated over
            vectorized_patch_offset = 1

            # Once the vectorized top-left-seed is unraveled, you can add the patch
            # points in the array structure and compute their vectorized (unraveled)
            # points, which are added to the projection vector
            unravel_index_cython(top_left_patch_seed, self.data_dims, self.unraveled_patch_point)

            for dim_idx in range(self.ndim):
                # compute the offset from the top-left patch seed based on:
                # 1. the current patch index
                # 2. the patch dimension indexed by `dim_idx`
                # 3. and the vectorized patch dimensions that we have seen so far
                # the `vectorized_point_offset` is the offset from the top-left vectorized seed for this dimension
                vectorized_point_offset = (patch_idx // (vectorized_patch_offset)) % patch_dims[dim_idx]

                # then we compute the actual point in the original data shape
                self.unraveled_patch_point[dim_idx] = self.unraveled_patch_point[dim_idx] + vectorized_point_offset
                vectorized_patch_offset *= patch_dims[dim_idx]

            # if any dimensions are discontiguous, we want to migrate the entire axis a fixed amount
            # based on the shuffling
            if self._discontiguous is True:
                for dim_idx in range(self.ndim):
                    if self.dim_contiguous[dim_idx] is True:
                        continue

                    # determine the "row" we are currently on
                    # other_dims_offset = 1
                    # for idx in range(dim_idx + 1, self.ndim):
                    #     other_dims_offset *= self.data_dims[idx]
                    # row_index = self.unraveled_patch_point[dim_idx] % other_dims_offset
                    # determine the "row" we are currently on
                    other_dims_offset = 1
                    for idx in range(dim_idx + 1, self.ndim):
                        if not self.dim_contiguous[idx]:
                            other_dims_offset *= self.data_dims[idx]

                    row_index = 0
                    for idx in range(dim_idx + 1, self.ndim):
                        if not self.dim_contiguous[idx]:
                            row_index += (
                                (self.unraveled_patch_point[idx] // other_dims_offset) %
                                self.patch_sampled_size[idx]
                            ) * other_dims_offset
                            other_dims_offset //= self.data_dims[idx]

                    # assign random row index now
                    self.unraveled_patch_point[dim_idx] = self._index_patch_buffer[row_index]

            # ravel the patch point into the original data dimensions
            vectorized_point = ravel_multi_index_cython(self.unraveled_patch_point, self.data_dims)
            proj_mat_indices[proj_i].push_back(vectorized_point)
            proj_mat_weights[proj_i].push_back(weight)

    cdef void sample_proj_vec_v2(
        self,
        vector[vector[float32_t]]& proj_mat_weights,
        vector[vector[intp_t]]& proj_mat_indices,
        vector[intp_t]& top_left_seed,
        intp_t proj_i,
        const intp_t[:] patch_dims,
    ) noexcept nogil:
        cdef uint32_t* random_state = &self.rand_r_state
        
        # iterates over the size of the patch
        cdef intp_t patch_idx

        # stores how many patches we have iterated so far
        cdef intp_t vectorized_patch_offset
        cdef intp_t vectorized_point_offset
        cdef intp_t vectorized_point

        cdef intp_t dim_idx

        # weights are default to 1
        cdef float32_t weight = 1.

        # XXX: still unsure if it works yet
        # XXX: THIS ONLY WORKS FOR THE FIRST DIMENSION THAT IS DISCONTIGUOUS.
        cdef intp_t other_dims_offset
        cdef intp_t row_index

        cdef intp_t i
        cdef intp_t num_rows = self.data_dims[0]
        
        # iterate over the patch and store the vectorized index
        cdef vector[intp_t] index_arr = vector[intp_t](self.ndim)
        for dim in range(top_left_seed.size()):
            index_arr[dim] = top_left_seed[dim]

        # fisher_yates_shuffle(dim_index_arr, patch_dims[dim], random_state)

        # iterate over the indices of the patch, and get the resulting
        # raveled index at each patch-point, resulting in now a 1D vector
        # of indices representing each patch-point.
        while True:
            # Note: we iterate over the last axis first assuming that data
            # is stored in a C-contiguous array.
            for dim in range(self.ndim - 1, -1, -1):
                if self.dim_contiguous[dim]:
                    index_arr[dim] += 1

                    # check we have not reached the boundaries of the patch. If we have not,
                    # we can break out of the loop and continue iterating in this dimension
                    if index_arr[dim] < top_left_seed[dim] + patch_dims[dim]:
                        break

                    # if we have reached the boundary, we reset the index and continue
                    index_arr[dim] = top_left_seed[dim]
                else:
                    random_index = random_indices[dim][r_idx]
                    # dimension is assumed discontiguous, and thus is randomly chosen
                    index_arr[dim] = rand_int(0, self.data_dims[dim], random_state)

                    discontiguous_index += 1

                    if r_idx < patch_dims[dim]:
                        idx[dim] = random_indices[dim][r_idx]
                        r_idx += 1
                        break

                    r_idx = 0
                    # if we have reached the boundary, we reset the index and continue
                    index_arr[dim] = top_left_seed[dim]

                # if self.dim_contiguous[dim] and 
                    # break
                # elif not self.dim_contiguous[dim] and index > patch_dims[dim]:
                #     break
            else:
                break
            
        #     # get the vectorized version of this index
        #     # dim_idx = ravel_multi_index_cython(
        #     #     index_arr,
        #     #     self.data_dims
        #     # )

        #     proj_mat_indices[proj_i].push_back(vectorized_point)
        #     proj_mat_weights[proj_i].push_back(weight)

            # idx[dim] = start[dim]
                # TODO: iterate correctly over multi-dim array
                # for idx in range(len(self.data_dims[dim])):
                #         unvectorized_idx[dim] = top_left_seed[dim] + idx
                #     else:
                #         unvectorized_idx[dim] = top_left_seed[dim] + rand_int(0, patch_dims[dim], random_state)

                #     # get the vectorized version of this index
                #     dim_idx = ravel_multi_index_cython(
                #         unvectorized_idx,
                #         self.data_dims
                #     )

                    # proj_mat_indices[proj_i].push_back(vectorized_point)
                    # proj_mat_weights[proj_i].push_back(weight)


        # for patch_idx in range(patch_size):
        #     # keep track of which dimensions of the patch we have iterated over
        #     vectorized_patch_offset = 1

        #     # Once the vectorized top-left-seed is unraveled, you can add the patch
        #     # points in the array structure and compute their vectorized (unraveled)
        #     # points, which are added to the projection vector
        #     unravel_index_cython(top_left_patch_seed, self.data_dims, self.unraveled_patch_point)

        #     for dim_idx in range(self.ndim):
        #         # compute the offset from the top-left patch seed based on:
        #         # 1. the current patch index
        #         # 2. the patch dimension indexed by `dim_idx`
        #         # 3. and the vectorized patch dimensions that we have seen so far
        #         # the `vectorized_point_offset` is the offset from the top-left vectorized seed for this dimension
        #         vectorized_point_offset = (patch_idx // (vectorized_patch_offset)) % patch_dims[dim_idx]

        #         # then we compute the actual point in the original data shape
        #         self.unraveled_patch_point[dim_idx] = self.unraveled_patch_point[dim_idx] + vectorized_point_offset
        #         vectorized_patch_offset *= patch_dims[dim_idx]

        #     # if any dimensions are discontiguous, we want to migrate the entire axis a fixed amount
        #     # based on the shuffling
        #     if self._discontiguous is True:
        #         for dim_idx in range(self.ndim):
        #             if self.dim_contiguous[dim_idx] is True:
        #                 continue

        #             # determine the "row" we are currently on
        #             # other_dims_offset = 1
        #             # for idx in range(dim_idx + 1, self.ndim):
        #             #     other_dims_offset *= self.data_dims[idx]
        #             # row_index = self.unraveled_patch_point[dim_idx] % other_dims_offset
        #             # determine the "row" we are currently on
        #             other_dims_offset = 1
        #             for idx in range(dim_idx + 1, self.ndim):
        #                 if not self.dim_contiguous[idx]:
        #                     other_dims_offset *= self.data_dims[idx]

        #             row_index = 0
        #             for idx in range(dim_idx + 1, self.ndim):
        #                 if not self.dim_contiguous[idx]:
        #                     row_index += (
        #                         (self.unraveled_patch_point[idx] // other_dims_offset) %
        #                         self.patch_sampled_size[idx]
        #                     ) * other_dims_offset
        #                     other_dims_offset //= self.data_dims[idx]

        #             # assign random row index now
        #             self.unraveled_patch_point[dim_idx] = self._index_patch_buffer[row_index]

        #     # ravel the patch point into the original data dimensions
        #     vectorized_point = ravel_multi_index_cython(self.unraveled_patch_point, self.data_dims)
        #     proj_mat_indices[proj_i].push_back(vectorized_point)
        #     proj_mat_weights[proj_i].push_back(weight)

    cdef void compute_features_over_samples(
        self,
        intp_t start,
        intp_t end,
        const intp_t[:] samples,
        float32_t[:] feature_values,
        vector[float32_t]* proj_vec_weights,  # weights of the vector (max_features,)
        vector[intp_t]* proj_vec_indices      # indices of the features (max_features,)
    ) noexcept nogil:
        """Compute the feature values for the samples[start:end] range.

        Returns -1 in case of failure to allocate memory (and raise MemoryError)
        or 0 otherwise.

        Parameters
        ----------
        start : int
            The start index of the samples.
        end : int
            The end index of the samples.
        samples : array-like, shape (n_samples,)
            The indices of the samples.
        feature_values : array-like, shape (n_samples,)
            The pre-allocated buffer to store the feature values.
        proj_vec_weights : array-like, shape (max_features,)
            The weights of the projection vector.
        proj_vec_indices : array-like, shape (max_features,)
            The indices of the projection vector. This will only store the vectorized
            index of the top-left-seed.
        """
        cdef intp_t idx, jdx

        # initialize feature weight to normalize across patch
        cdef float32_t patch_weight

        if proj_vec_indices.size() != 1:
            with gil:
                raise ValueError("proj_vec_indices should only have one element corresponding to the top left seed.")

        # patch dimensions
        cdef intp_t[:] patch_dims = self.patch_sampled_size
        cdef vector[intp_t] top_left_seed = vector[intp_t](self.ndim)

        cdef intp_t volume_of_patch = 1
        # Calculate the total number of Cartesian products
        for i in range(self.ndim):
            volume_of_patch *= len(self.patch_nd_indices[i])

        # create a buffer to store the raveled indices of the patch, which will be used
        # to compute the relevant feature values
        cdef vector[intp_t] raveled_patch_indices = vector[intp_t](volume_of_patch)
        for jdx in range(0, proj_vec_indices.size()):
            # get the index of the top-left patch
            top_left_patch_index = deref(proj_vec_indices)[jdx]

            # compute the raveled index of all the points in the patch
            compute_vectorized_indices_from_cartesian(
                top_left_patch_index,
                self.patch_nd_indices,
                self.data_dims,
                raveled_patch_indices
            )

        # Compute linear combination of features and then
        # sort samples according to the feature values.
        for idx in range(start, end):
            patch_weight = 0.0

            # initialize the feature value to 0
            feature_values[idx] = 0
            for kdx in range(raveled_patch_indices.size()):
                feature_index = raveled_patch_indices[kdx]

                feature_values[idx] += self.X[
                    samples[idx], feature_index
                ] * deref(proj_vec_weights)[jdx]

            if self.feature_weight is not None:
                # gets the feature weight for this specific column from X
                # the default of feature_weights[i] is (1/n_features) for all i
                patch_weight += self.feature_weight[samples[idx], deref(proj_vec_indices)[jdx]]

            if self.feature_weight is not None:
                feature_values[idx] /= patch_weight


cdef class BestPatchSplitterTester(BestPatchSplitter):
    """A class to expose a Python interface for testing."""
    cpdef sample_top_left_seed_cpdef(self):
        top_left_patch_seed, patch_size = self.sample_top_left_seed()
        patch_dims = np.array(self.patch_sampled_size, dtype=np.intp)
        return top_left_patch_seed, patch_size, patch_dims

    cpdef sample_projection_vector(
        self,
        intp_t proj_i,
        intp_t patch_size,
        intp_t top_left_patch_seed,
        intp_t[:] patch_dims,
    ):
        cdef vector[vector[float32_t]] proj_mat_weights = vector[vector[float32_t]](self.max_features)
        cdef vector[vector[intp_t]] proj_mat_indices = vector[vector[intp_t]](self.max_features)
        cdef intp_t i, j

        # sample projection matrix in C/C++
        self.sample_proj_vec(
            proj_mat_weights,
            proj_mat_indices,
            proj_i,
            top_left_patch_seed,
            patch_dims
        )

        # convert the projection matrix to something that can be used in Python
        proj_vecs = np.zeros((1, self.n_features), dtype=np.float64)
        for i in range(0, 1):
            for j in range(0, proj_mat_weights[i].size()):
                weight = proj_mat_weights[i][j]
                feat = proj_mat_indices[i][j]
                proj_vecs[i, feat] = weight
        return proj_vecs

    cpdef sample_projection_matrix_py(self):
        """Sample projection matrix using a patch.

        Used for testing purposes.

        Randomly sample patches with weight of 1.
        """
        cdef vector[vector[float32_t]] proj_mat_weights = vector[vector[float32_t]](self.max_features)
        cdef vector[vector[intp_t]] proj_mat_indices = vector[vector[intp_t]](self.max_features)
        cdef intp_t i, j

        # sample projection matrix in C/C++
        self.sample_proj_mat(proj_mat_weights, proj_mat_indices)

        # convert the projection matrix to something that can be used in Python
        proj_vecs = np.zeros((self.max_features, self.n_features), dtype=np.float64)
        for i in range(0, self.max_features):
            for j in range(0, proj_mat_weights[i].size()):
                weight = proj_mat_weights[i][j]
                feat = proj_mat_indices[i][j]

                proj_vecs[i, feat] = weight

        return proj_vecs

    cpdef init_test(self, X, y, sample_weight, missing_values_in_feature_mask=None):
        """Initializes the state of the splitter.

        Used for testing purposes.

        Parameters
        ----------
        X : array-like, shape (n_samples, n_features)
            The input samples.
        y : array-like, shape (n_samples,)
            The target values (class labels in classification, real numbers in
            regression).
        sample_weight : array-like, shape (n_samples,)
            Sample weights.
        missing_values_in_feature_mask : array-like, shape (n_features,)
            Whether or not a feature has missing values.
        """
        self.init(X, y, sample_weight, missing_values_in_feature_mask)<|MERGE_RESOLUTION|>--- conflicted
+++ resolved
@@ -13,10 +13,17 @@
 from libcpp.vector cimport vector
 
 from ..._lib.sklearn.tree._criterion cimport Criterion
+from ..._lib.sklearn.tree._tree cimport ParentInfo
 from ..._lib.sklearn.tree._utils cimport rand_int
-from ..._lib.sklearn.tree._tree cimport ParentInfo
-from .._utils cimport init_2dmemoryview, ravel_multi_index_cython, unravel_index_cython, fisher_yates_shuffle, compute_vectorized_indices_from_cartesian
 from .._sklearn_splitter cimport sort
+from .._utils cimport (
+    compute_vectorized_indices_from_cartesian,
+    fisher_yates_shuffle,
+    init_2dmemoryview,
+    ravel_multi_index_cython,
+    unravel_index_cython,
+)
+
 
 cdef float64_t INFINITY = np.inf
 
@@ -361,10 +368,6 @@
 
                 # write to buffer
                 self.patch_sampled_size[idx] = patch_dim
-<<<<<<< HEAD
-=======
-                patch_size *= patch_dim
->>>>>>> 7e9dc226
             elif self.boundary == "wrap":
                 # add circular boundary conditions
                 delta_patch_dim = self.data_dims[idx] + 2 * (patch_dim - 1)
@@ -378,10 +381,6 @@
                 # resample the patch dimension due to padding
                 patch_dim = min(patch_dim, min(dim+1, self.data_dims[idx] + patch_dim - dim - 1))
                 self.patch_sampled_size[idx] = patch_dim
-<<<<<<< HEAD
-=======
-                patch_size *= patch_dim
->>>>>>> 7e9dc226
 
                 # TODO: make this work
                 # Convert the top-left-seed value to it's appropriate index in the full image.
@@ -486,13 +485,6 @@
         # and top-left seed
         cdef intp_t top_left_patch_seed
 
-<<<<<<< HEAD
-=======
-        # size of the sampled patch, which is just the size of the n-dim patch
-        # (\prod_i self.patch_sampled_size[i])
-        cdef intp_t patch_size
-
->>>>>>> 7e9dc226
         for proj_i in range(0, max_features):
             # now get the top-left seed that is used to then determine the top-left
             # position in patch
