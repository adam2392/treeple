"""Scikit manifold oblique random forests."""

import logging
import os
import sys

<<<<<<< HEAD
__version__ = "0.7.1"
=======
print("using current cython branch.")
__version__ = "0.8.0dev0"
>>>>>>> 2de069e2
logger = logging.getLogger(__name__)


# On OSX, we can get a runtime error due to multiple OpenMP libraries loaded
# simultaneously. This can happen for instance when calling BLAS inside a
# prange. Setting the following environment variable allows multiple OpenMP
# libraries to be loaded. It should not degrade performances since we manually
# take care of potential over-subcription performance issues, in sections of
# the code where nested OpenMP loops can happen, by dynamically reconfiguring
# the inner OpenMP runtime to temporarily disable it while under the scope of
# the outer OpenMP parallel section.
os.environ.setdefault("KMP_DUPLICATE_LIB_OK", "True")

# Workaround issue discovered in intel-openmp 2019.5:
# https://github.com/ContinuumIO/anaconda-issues/issues/11294
os.environ.setdefault("KMP_INIT_AT_FORK", "FALSE")

try:
    # This variable is injected in the __builtins__ by the build
    # process. It is used to enable importing subpackages of sklearn when
    # the binaries are not built
    __sktree_SETUP__  # type: ignore
except NameError:
    __sktree_SETUP__ = False

if __sktree_SETUP__:
    sys.stderr.write("Running from Scikit-Tree source directory.\n")
    sys.stderr.write("Partial import of sktree during the build process.\n")
    # We are not importing the rest of scikit-tree during the build
    # process, as it may not be compiled yet
else:
    try:
        from . import _lib, tree, ensemble, experimental, stats
        from ._lib.sklearn.ensemble._forest import (
            RandomForestClassifier,
            RandomForestRegressor,
            ExtraTreesClassifier,
            ExtraTreesRegressor,
        )
        from .neighbors import NearestNeighborsMetaEstimator
        from .ensemble import ExtendedIsolationForest, MultiViewRandomForestClassifier
        from .ensemble._unsupervised_forest import (
            UnsupervisedRandomForest,
            UnsupervisedObliqueRandomForest,
        )
        from .ensemble._supervised_forest import (
            ExtraObliqueRandomForestClassifier,
            ExtraObliqueRandomForestRegressor,
            ObliqueRandomForestClassifier,
            ObliqueRandomForestRegressor,
            PatchObliqueRandomForestClassifier,
            PatchObliqueRandomForestRegressor,
        )
        from .ensemble._honest_forest import HonestForestClassifier
    except ImportError as e:
        print(e.msg)
        msg = """Error importing scikit-tree: you cannot import scikit-tree while
        being in scikit-tree source directory; please exit the scikit-tree source
        tree first and relaunch your Python interpreter."""
        raise ImportError(msg) from e

    __all__ = [
        "_lib",
        "tree",
        "experimental",
        "ensemble",
        "stats",
        "ExtraObliqueRandomForestClassifier",
        "ExtraObliqueRandomForestRegressor",
        "NearestNeighborsMetaEstimator",
        "ObliqueRandomForestClassifier",
        "ObliqueRandomForestRegressor",
        "PatchObliqueRandomForestClassifier",
        "PatchObliqueRandomForestRegressor",
        "UnsupervisedRandomForest",
        "UnsupervisedObliqueRandomForest",
        "HonestForestClassifier",
        "RandomForestClassifier",
        "RandomForestRegressor",
        "ExtraTreesClassifier",
        "ExtraTreesRegressor",
        "ExtendedIsolationForest",
        "MultiViewRandomForestClassifier",
    ]<|MERGE_RESOLUTION|>--- conflicted
+++ resolved
@@ -4,12 +4,7 @@
 import os
 import sys
 
-<<<<<<< HEAD
-__version__ = "0.7.1"
-=======
-print("using current cython branch.")
-__version__ = "0.8.0dev0"
->>>>>>> 2de069e2
+__version__ = "0.7.2"
 logger = logging.getLogger(__name__)
 
 
