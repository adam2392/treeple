import numpy as np
import pytest
from flaky import flaky
from numpy.testing import assert_almost_equal, assert_array_equal
from sklearn import datasets

from sktree import HonestForestClassifier
from sktree.stats import (
    PermutationHonestForestClassifier,
    build_coleman_forest,
    build_permutation_forest,
)
from sktree.tree import MultiViewDecisionTreeClassifier

# load the iris dataset (n_samples, 4)
# and randomly permute it
iris = datasets.load_iris()
seed = 12345
rng = np.random.default_rng(seed)

# remove third class
iris_X = iris.data[iris.target != 2]
iris_y = iris.target[iris.target != 2]

p = rng.permutation(iris_X.shape[0])
iris_X = iris_X[p]
iris_y = iris_y[p]


@pytest.mark.parametrize("seed", [10, 0])
def test_small_dataset_independent(seed):
    # XXX: unit test interestingly does not work for MI, possibly due to bias
    bootstrap = True
    n_samples = 100
    n_features = 1000
    n_estimators = 100

    rng = np.random.default_rng(seed)
    X = rng.standard_normal(size=(n_samples, n_features))
    y = np.vstack(
        (np.zeros((n_samples // 2, 1)), np.ones((n_samples // 2, 1)))
    )  # Binary classification

    clf = HonestForestClassifier(
        n_estimators=n_estimators,
        random_state=seed,
        n_jobs=-1,
        honest_fraction=0.5,
        bootstrap=bootstrap,
        max_samples=1.6,
        max_features=0.3,
        stratify=True,
    )
    perm_clf = PermutationHonestForestClassifier(
        n_estimators=n_estimators,
        random_state=seed,
        n_jobs=-1,
        honest_fraction=0.5,
        bootstrap=bootstrap,
        max_samples=1.6,
        max_features=0.3,
        stratify=True,
    )
    result = build_coleman_forest(
        clf, perm_clf, X, y, n_repeats=1000, metric="s@98", return_posteriors=False, seed=seed
    )
    print(result.observe_stat, result.permuted_stat, result.pvalue, result.observe_test_stat)
    assert_almost_equal(np.abs(result.observe_test_stat), 0.0, decimal=1)
    assert result.pvalue > 0.05, f"{result.pvalue}"

    # now permute only some of the features
    feature_set_ends = [3, n_features]
    clf = HonestForestClassifier(
        n_estimators=n_estimators,
        random_state=seed,
        n_jobs=-1,
        honest_fraction=0.5,
        bootstrap=bootstrap,
        max_features=0.3,
        max_samples=1.6,
        stratify=True,
        tree_estimator=MultiViewDecisionTreeClassifier(
            feature_set_ends=feature_set_ends,
            apply_max_features_per_feature_set=True,
        ),
    )
    perm_clf = PermutationHonestForestClassifier(
        n_estimators=n_estimators,
        random_state=seed,
        n_jobs=-1,
        honest_fraction=0.5,
        bootstrap=bootstrap,
        max_samples=1.6,
        max_features=0.3,
        stratify=True,
        tree_estimator=MultiViewDecisionTreeClassifier(
            feature_set_ends=feature_set_ends,
            apply_max_features_per_feature_set=True,
        ),
    )
    result = build_coleman_forest(
        clf,
        perm_clf,
        X,
        y,
        covariate_index=[1, 2, 3, 4, 5],
        n_repeats=1000,
        metric="s@98",
        return_posteriors=False,
        seed=seed,
    )
    assert ~np.isnan(result.pvalue)
    assert ~np.isnan(result.observe_test_stat)
    assert result.pvalue > 0.05, f"{result.pvalue}"


@flaky(max_runs=3)
@pytest.mark.parametrize("seed", [10, 0])
def test_small_dataset_dependent(seed):
    n_samples = 50
    n_features = 5
    rng = np.random.default_rng(seed)

    X = rng.uniform(size=(n_samples, n_features))
    X = rng.uniform(size=(n_samples // 2, n_features))
    X2 = X + 3
    X = np.vstack([X, X2])
    y = np.vstack(
        [np.zeros((n_samples // 2, 1)), np.ones((n_samples // 2, 1))]
    )  # Binary classification

    n_estimators = 100
    clf = HonestForestClassifier(
        n_estimators=n_estimators,
        random_state=seed,
        n_jobs=-1,
        honest_fraction=0.5,
        bootstrap=True,
        max_samples=1.6,
    )
    perm_clf = PermutationHonestForestClassifier(
        n_estimators=n_estimators,
        random_state=seed,
        n_jobs=-1,
        honest_fraction=0.5,
        bootstrap=True,
        max_samples=1.6,
    )
    result = build_coleman_forest(
        clf,
        perm_clf,
        X,
        y,
        covariate_index=[1, 2],
        n_repeats=1000,
        metric="mi",
        return_posteriors=False,
    )
    assert ~np.isnan(result.pvalue)
    assert ~np.isnan(result.observe_test_stat)
    assert result.pvalue <= 0.05

    result = build_coleman_forest(clf, perm_clf, X, y, metric="mi", return_posteriors=False)
    assert result.pvalue <= 0.05


@pytest.mark.parametrize("seed", [10, 0])
def test_comight_repeated_feature_sets(seed):
    """Test COMIGHT when there are repeated feature sets."""
    n_samples = 50
    n_features = 500
    rng = np.random.default_rng(seed)

    X = rng.uniform(size=(n_samples, 10))
    X2 = X + 3
    X = np.hstack((X, rng.standard_normal(size=(n_samples, n_features - 10))))
    X2 = np.hstack((X2, rng.standard_normal(size=(n_samples, n_features - 10))))
    X = np.vstack([X, X2])
    y = np.vstack([np.zeros((n_samples, 1)), np.ones((n_samples, 1))])  # Binary classification

    X = np.hstack((X, X + rng.standard_normal(size=(n_samples * 2, n_features)) * 1e-5))
    feature_set_ends = [n_features, n_features * 2]

<<<<<<< HEAD
    clf = FeatureImportanceForestClassifier(
        estimator=HonestForestClassifier(
            n_estimators=50,
            random_state=seed,
            n_jobs=1,
            honest_fraction=0.5,
            tree_estimator=MultiViewDecisionTreeClassifier(
                feature_set_ends=feature_set_ends,
                max_features=0.3,
            ),
=======
    n_estimators = 50
    clf = HonestForestClassifier(
        n_estimators=n_estimators,
        random_state=seed,
        n_jobs=-1,
        honest_fraction=0.5,
        bootstrap=True,
        max_samples=1.6,
        max_features=0.3,
        stratify=True,
        tree_estimator=MultiViewDecisionTreeClassifier(
            feature_set_ends=feature_set_ends,
            apply_max_features_per_feature_set=True,
>>>>>>> 3cfb0823
        ),
    )
    perm_clf = PermutationHonestForestClassifier(
        n_estimators=n_estimators,
        random_state=seed,
        n_jobs=-1,
        honest_fraction=0.5,
        bootstrap=True,
        max_samples=1.6,
        max_features=0.3,
        stratify=True,
        tree_estimator=MultiViewDecisionTreeClassifier(
            feature_set_ends=feature_set_ends,
            apply_max_features_per_feature_set=True,
        ),
    )

    # first test MIGHT rejects the null, since there is information
    result = build_coleman_forest(
        clf, perm_clf, X, y, n_repeats=1000, metric="mi", return_posteriors=False
    )
    assert result.pvalue < 0.05

    # second test CoMIGHT fails to reject the null, since the information
    # is entirely contained in the first feature set
    result = build_coleman_forest(
        clf,
        perm_clf,
        X,
        y,
        n_repeats=1000,
        covariate_index=np.arange(n_features),
        metric="mi",
        return_posteriors=False,
    )
    assert result.pvalue > 0.05, f"{result.pvalue}"


def test_build_coleman_forest():
    """Simple test for building a Coleman forest.

    Test the function under alternative and null hypothesis for a very simple dataset.
    """
    n_estimators = 100
    n_samples = 30
    n_features = 5
    rng = np.random.default_rng(seed)

    _X = rng.uniform(size=(n_samples, n_features))
    _X = rng.uniform(size=(n_samples // 2, n_features))
    X2 = _X + 3
    X = np.vstack([_X, X2])
    y = np.vstack(
        [np.zeros((n_samples // 2, 1)), np.ones((n_samples // 2, 1))]
    )  # Binary classification

    clf = HonestForestClassifier(
        n_estimators=n_estimators,
        random_state=seed,
        n_jobs=-1,
        honest_fraction=0.5,
        bootstrap=True,
        max_samples=1.6,
    )
    perm_clf = PermutationHonestForestClassifier(
        n_estimators=n_estimators,
        random_state=seed,
        n_jobs=-1,
        honest_fraction=0.5,
        bootstrap=True,
        max_samples=1.6,
    )
    with pytest.raises(
        RuntimeError, match="Permutation forest must be a PermutationHonestForestClassifier"
    ):
        build_coleman_forest(clf, clf, X, y)

    forest_result, orig_forest_proba, perm_forest_proba, clf_fitted, perm_clf_fitted = (
        build_coleman_forest(clf, perm_clf, X, y, metric="s@98", n_repeats=1000, seed=seed)
    )
    assert clf_fitted._n_samples_bootstrap == round(n_samples * 1.6)
    assert perm_clf_fitted._n_samples_bootstrap == round(n_samples * 1.6)
    assert_array_equal(perm_clf_fitted.permutation_indices_.shape, (n_samples, 1))

    assert forest_result.pvalue <= 0.05, f"{forest_result.pvalue}"
    assert forest_result.observe_stat > 0.1, f"{forest_result.observe_stat}"
    assert_array_equal(orig_forest_proba.shape, perm_forest_proba.shape)

    X = np.vstack([_X, _X])
    forest_result, _, _, clf_fitted, perm_clf_fitted = build_coleman_forest(
        clf, perm_clf, X, y, metric="s@98"
    )
    assert forest_result.pvalue > 0.05, f"{forest_result.pvalue}"
    assert forest_result.observe_stat < 0.05, f"{forest_result.observe_stat}"


def test_build_coleman_forest_multiview():
    """Simple test for building a Coleman forest.

    Test the function under alternative and null hypothesis for a very simple dataset.
    """
    n_estimators = 100
    n_samples = 30
    n_features = 5
    rng = np.random.default_rng(seed)

    _X = rng.uniform(size=(n_samples, n_features))
    _X = rng.uniform(size=(n_samples // 2, n_features))
    X2 = _X + 3
    X = np.vstack([_X, X2])
    y = np.vstack(
        [np.zeros((n_samples // 2, 1)), np.ones((n_samples // 2, 1))]
    )  # Binary classification

    clf = HonestForestClassifier(
        n_estimators=n_estimators,
        random_state=seed,
        n_jobs=-1,
        honest_fraction=0.5,
        bootstrap=True,
        max_samples=1.6,
        max_features=[1, 1],
        tree_estimator=MultiViewDecisionTreeClassifier(),
        feature_set_ends=[2, 5],
    )
    perm_clf = PermutationHonestForestClassifier(
        n_estimators=n_estimators,
        random_state=seed,
        n_jobs=-1,
        honest_fraction=0.5,
        bootstrap=True,
        max_samples=1.6,
        max_features=[1, 1],
        tree_estimator=MultiViewDecisionTreeClassifier(),
        feature_set_ends=[2, 5],
    )
    with pytest.raises(
        RuntimeError, match="Permutation forest must be a PermutationHonestForestClassifier"
    ):
        build_coleman_forest(clf, clf, X, y)

    forest_result, orig_forest_proba, perm_forest_proba, clf_fitted, perm_clf_fitted = (
        build_coleman_forest(clf, perm_clf, X, y, metric="s@98", n_repeats=1000, seed=seed)
    )
    assert clf_fitted._n_samples_bootstrap == round(n_samples * 1.6)
    assert perm_clf_fitted._n_samples_bootstrap == round(n_samples * 1.6)
    assert_array_equal(perm_clf_fitted.permutation_indices_.shape, (n_samples, 1))

    assert forest_result.pvalue <= 0.05, f"{forest_result.pvalue}"
    assert forest_result.observe_stat > 0.1, f"{forest_result.observe_stat}"
    assert_array_equal(orig_forest_proba.shape, perm_forest_proba.shape)

    X = np.vstack([_X, _X])
    forest_result, _, _, clf_fitted, perm_clf_fitted = build_coleman_forest(
        clf, perm_clf, X, y, metric="s@98"
    )
    assert forest_result.pvalue > 0.05, f"{forest_result.pvalue}"


def test_build_permutation_forest():
    """Simple test for building a permutation forest."""
    n_estimators = 30
    n_samples = 100
    n_features = 3
    rng = np.random.default_rng(seed)

    _X = rng.uniform(size=(n_samples, n_features))
    _X = rng.uniform(size=(n_samples // 2, n_features))
    X2 = _X + 10
    X = np.vstack([_X, X2])
    y = np.vstack(
        [np.zeros((n_samples // 2, 1)), np.ones((n_samples // 2, 1))]
    )  # Binary classification

    clf = HonestForestClassifier(
        n_estimators=n_estimators, random_state=seed, n_jobs=-1, honest_fraction=0.5, bootstrap=True
    )
    perm_clf = PermutationHonestForestClassifier(
        n_estimators=n_estimators, random_state=seed, n_jobs=-1, honest_fraction=0.5, bootstrap=True
    )
    with pytest.raises(
        RuntimeError, match="Permutation forest must be a PermutationHonestForestClassifier"
    ):
        build_permutation_forest(clf, clf, X, y, seed=seed)

    forest_result, orig_forest_proba, perm_forest_proba = build_permutation_forest(
        clf, perm_clf, X, y, metric="s@98", n_repeats=20, seed=seed
    )
    assert forest_result.observe_test_stat > 0.1, f"{forest_result.observe_stat}"
    assert forest_result.pvalue <= 0.05, f"{forest_result.pvalue}"
    assert_array_equal(orig_forest_proba.shape, perm_forest_proba.shape)

    X = np.vstack([_X, _X])
    forest_result, _, _ = build_permutation_forest(
        clf, perm_clf, X, y, metric="s@98", n_repeats=10, seed=seed
    )
    assert forest_result.pvalue > 0.05, f"{forest_result.pvalue}"
    assert forest_result.observe_test_stat < 0.05, f"{forest_result.observe_test_stat}"<|MERGE_RESOLUTION|>--- conflicted
+++ resolved
@@ -181,18 +181,6 @@
     X = np.hstack((X, X + rng.standard_normal(size=(n_samples * 2, n_features)) * 1e-5))
     feature_set_ends = [n_features, n_features * 2]
 
-<<<<<<< HEAD
-    clf = FeatureImportanceForestClassifier(
-        estimator=HonestForestClassifier(
-            n_estimators=50,
-            random_state=seed,
-            n_jobs=1,
-            honest_fraction=0.5,
-            tree_estimator=MultiViewDecisionTreeClassifier(
-                feature_set_ends=feature_set_ends,
-                max_features=0.3,
-            ),
-=======
     n_estimators = 50
     clf = HonestForestClassifier(
         n_estimators=n_estimators,
@@ -205,8 +193,6 @@
         stratify=True,
         tree_estimator=MultiViewDecisionTreeClassifier(
             feature_set_ends=feature_set_ends,
-            apply_max_features_per_feature_set=True,
->>>>>>> 3cfb0823
         ),
     )
     perm_clf = PermutationHonestForestClassifier(
